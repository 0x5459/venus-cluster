--- conflicted
+++ resolved
@@ -46,15 +46,13 @@
 dev-env:
 	rustup component add --toolchain $(shell cat rust-toolchain) rls rust-analysis rust-src rustc-dev clippy rustfmt
 
-<<<<<<< HEAD
 publish-vc-processors:
 	cargo publish -p vc-processors --features="builtin ext-producer"
-=======
+
 upgrade-filecoin-proofs:
 	cargo update -p filecoin-proofs
 	cargo update -p storage-proofs-core
 	cargo update -p storage-proofs-porep
 	cargo update -p storage-proofs-post
 	cargo update -p storage-proofs-update
-	cargo update -p filecoin-proofs-api
->>>>>>> f6bb0144
+	cargo update -p filecoin-proofs-api